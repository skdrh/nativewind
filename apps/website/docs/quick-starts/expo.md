import StartCoding from "../\_start-coding.md"

<<<<<<< HEAD
# Expo Router
=======
# Expo
>>>>>>> eecd96a3

## 1. Create the project

Create the project with the Expo CLI

```bash
npx create-expo-app@latest -e with-router
```

You will need to install `nativewind` and it's peer dependency `tailwindcss`.

```bash
yarn add nativewind
yarn add --dev tailwindcss@3.3.2
```

## 2. Upgrade to Expo SDK 49

```bash
npm install expo@^49.0.0 or yarn add expo@^49.0.0
npx expo install --fix
```

## 3. Create your first route

```
npm start
```

Open your app on any device and follow the onscreen instructions.

## 4. Setup Tailwind CSS

Run `npx tailwindcss init` to create a `tailwind.config.js` file

Add the paths to all of your component files in your tailwind.config.js file. Remember to replace `<custom directory>` with the actual name of your directory e.g. `screens`.

This is the same as follow the `Using PostCSS` instructions: https://tailwindcss.com/docs/installation/using-postcss

```diff
// tailwind.config.js

module.exports = {
+ presets: [require("nativewind/preset")],
- content: [],
+ content: ["./app/**/*.{js,jsx,ts,tsx}", "./<custom directory>/**/*.{js,jsx,ts,tsx}"],
  theme: {
    extend: {},
  },
  plugins: [],
}
```

<<<<<<< HEAD
```css
// global.css
@tailwind base;
@tailwind components;
@tailwind utilities;
```

```js
// postcss.config.js
module.exports = {
  plugins: {
    tailwindcss: {},
  },
};
```

## 5. Add the Babel plugin

Modify your `babel.config.js`

```diff
// babel.config.js
module.exports = function (api) {
  api.cache(true);
  return {
    presets: ["babel-preset-expo"],
    plugins: [
      "@babel/plugin-proposal-export-namespace-from",
      "react-native-reanimated/plugin",
      require.resolve("expo-router/babel"),
+     "nativewind/babel",
    ],
  };
};
=======
Create a CSS file

```css
// global.css
>>>>>>> eecd96a3

@tailwind base;
@tailwind components;
@tailwind utilities;
```

<<<<<<< HEAD
## 6. Enable CSS Support in Expo's Metro Config

```js
// metro.config.js
const { getDefaultConfig } = require("expo/metro-config");

const config = getDefaultConfig(__dirname, {
  isCSSEnabled: true,
});

module.exports = config;
```

## 7. Create a `app/_layout` file

```js
import { Slot } from "expo-router";

import "../global.css";

export default function () {
  return <Slot />;
}
```

=======
## 3. Add the Metro preset

Make sure `<your-css-file>.css` matches path relative to the CSS file you created in the last step.

```diff
+ const { getDefaultConfig } = require("expo/metro-config");
+ const { withNativeWind } = require('nativewind/metro');

+ const config = getDefaultConfig(__dirname, {
+   isCSSEnabled: true,
+ });

+ module.exports = withNativeWind(config, {
+   input: '<your-css-file>.css'
+ })
```

## 4. Add the Babel preset

Modify your `babel.config.js`

```diff
// babel.config.js
module.exports = function (api) {
  api.cache(true);
  return {
-   presets: ["babel-preset-expo"],
+   plugins: ["babel-preset-expo", "nativewind/babel"],
  };
};
```

## 5. Input your CSS file

Input your `<your-css-file>.css` that you created in step 3.

```diff
// App.tsx
import { StatusBar } from 'expo-status-bar';
import { StyleSheet, Text, View } from 'react-native';

+ import "./global.css"

export default function App() {
  return (
    <View style={styles.container}>
      <Text>Open up App.js to start working on your app!</Text>
      <StatusBar style="auto" />
    </View>
  );
}

const styles = StyleSheet.create({
  container: {
    flex: 1,
    backgroundColor: '#fff',
    alignItems: 'center',
    justifyContent: 'center',
  },
});
```

>>>>>>> eecd96a3
<StartCoding /><|MERGE_RESOLUTION|>--- conflicted
+++ resolved
@@ -1,10 +1,6 @@
 import StartCoding from "../\_start-coding.md"
 
-<<<<<<< HEAD
-# Expo Router
-=======
 # Expo
->>>>>>> eecd96a3
 
 ## 1. Create the project
 
@@ -58,80 +54,16 @@
 }
 ```
 
-<<<<<<< HEAD
-```css
-// global.css
-@tailwind base;
-@tailwind components;
-@tailwind utilities;
-```
-
-```js
-// postcss.config.js
-module.exports = {
-  plugins: {
-    tailwindcss: {},
-  },
-};
-```
-
-## 5. Add the Babel plugin
-
-Modify your `babel.config.js`
-
-```diff
-// babel.config.js
-module.exports = function (api) {
-  api.cache(true);
-  return {
-    presets: ["babel-preset-expo"],
-    plugins: [
-      "@babel/plugin-proposal-export-namespace-from",
-      "react-native-reanimated/plugin",
-      require.resolve("expo-router/babel"),
-+     "nativewind/babel",
-    ],
-  };
-};
-=======
 Create a CSS file
 
 ```css
 // global.css
->>>>>>> eecd96a3
 
 @tailwind base;
 @tailwind components;
 @tailwind utilities;
 ```
 
-<<<<<<< HEAD
-## 6. Enable CSS Support in Expo's Metro Config
-
-```js
-// metro.config.js
-const { getDefaultConfig } = require("expo/metro-config");
-
-const config = getDefaultConfig(__dirname, {
-  isCSSEnabled: true,
-});
-
-module.exports = config;
-```
-
-## 7. Create a `app/_layout` file
-
-```js
-import { Slot } from "expo-router";
-
-import "../global.css";
-
-export default function () {
-  return <Slot />;
-}
-```
-
-=======
 ## 3. Add the Metro preset
 
 Make sure `<your-css-file>.css` matches path relative to the CSS file you created in the last step.
@@ -194,5 +126,4 @@
 });
 ```
 
->>>>>>> eecd96a3
 <StartCoding />